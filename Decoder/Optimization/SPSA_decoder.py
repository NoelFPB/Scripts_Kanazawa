--- conflicted
+++ resolved
@@ -2,58 +2,22 @@
 import serial
 import time
 import pyvisa
-<<<<<<< HEAD
-import json
-import numpy as np
-=======
 import random
->>>>>>> 8c259249
+
+# Couldnt get good results with this.
 
 # Core configuration
 SERIAL_PORT = 'COM4'
 BAUD_RATE = 115200
 INPUT_HEATERS = [36, 37]
 INPUT_STATES = [(0.1, 0.1), (0.1, 4.9), (4.9, 0.1), (4.9, 4.9)]
-VOLTAGE_OPTIONS = [0.1, 2.5, 4.9]
-MODIFIABLE_HEATERS = list(range(33))  # Only use heaters 0-32 for configuration
+MODIFIABLE_HEATERS = [i for i in range(40)]
 
-<<<<<<< HEAD
-# Initialize oscilloscope
-rm = pyvisa.ResourceManager()
-resources = rm.list_resources()
-if not resources:
-    raise Exception("No VISA resources found")
-scope = rm.open_resource(resources[0])
-scope.timeout = 5000
-
-# Setup channels
-channels = ['CHANnel1', 'CHANnel2', 'CHANnel3', 'CHANnel4']
-for channel in channels:
-    scope.write(f':{channel}:DISPlay ON')
-    scope.write(f':{channel}:SCALe 2')
-    scope.write(f':{channel}:OFFSet -6')
-
-# Heater configuration
-fixed_first_layer = list(range(33, 40))
-input_heaters = [36, 37]
-input_combinations = [(0.1, 0.1), (0.1, 4.9), (4.9, 0.1), (4.9, 4.9)]
-modifiable_heaters = [i for i in range(33) if i not in input_heaters]
-
-def send_heater_values(ser, config):
-    """Send heater values via serial connection"""
-    voltage_message = "".join(f"{heater},{value};" for heater, value in config.items()) + '\n'
-    ser.write(voltage_message.encode())
-    ser.flush()
-    ser.reset_input_buffer()
-    ser.reset_output_buffer()
-    time.sleep(0.01)
-=======
 class DecoderOptimizer:
     def __init__(self):
-        # Initialize hardware connections
         self.scope = self._init_scope()
         self.serial = serial.Serial(SERIAL_PORT, BAUD_RATE)
-        time.sleep(1)  # Brief settling time
+        time.sleep(1)
         
     def _init_scope(self):
         rm = pyvisa.ResourceManager()
@@ -63,254 +27,141 @@
         scope = rm.open_resource(resources[0])
         scope.timeout = 5000
         
-        # Configure all channels
         for i in range(1, 5):
             scope.write(f':CHANnel{i}:DISPlay ON')
             scope.write(f':CHANnel{i}:SCALe 2')
+            scope.write(f':CHANnel{i}:OFFSet -6')
         return scope
->>>>>>> 8c259249
 
     def measure_outputs(self):
-        """Get voltage measurements from all 4 channels"""
         outputs = []
         for channel in range(1, 5):
             value = float(self.scope.query(f':MEASure:STATistic:ITEM? CURRent,VMAX,CHANnel{channel}'))
             outputs.append(round(value, 5))
         return outputs
 
-<<<<<<< HEAD
-def evaluate_configuration(ser, config):
-    """
-    Evaluate a configuration based on how well it performs as a decoder.
-    Returns a single scalar value representing performance.
-    """
-    outputs_by_input = []
-    
-    for input_state in input_combinations:
-        current_config = config.copy()
-        current_config[36] = input_state[0]
-        current_config[37] = input_state[1]
-        
-        send_heater_values(ser, current_config)
-        time.sleep(0.25)
-        
-        outputs = measure_outputs()
-        if None in outputs:
-            return float('-inf')  # Return negative infinity for failed measurements
-            
-        outputs_by_input.append(outputs)
-    
-    # Calculate loss based on desired behavior
-    total_loss = 0
-    
-    # For each input combination, we want one output to be high and others low
-    for idx, outputs in enumerate(outputs_by_input):
-        desired_output = idx  # We want output i to be highest for input combination i
-        
-        # Calculate softmax of outputs
-        exp_outputs = np.exp(outputs - np.max(outputs))  # Subtract max for numerical stability
-        softmax = exp_outputs / exp_outputs.sum()
-        
-        # Cross-entropy loss
-        loss = -np.log(softmax[desired_output] + 1e-10)  # Add small epsilon to prevent log(0)
-        total_loss += loss
-    
-    return -total_loss  # Return negative loss as we want to maximize
-
-def spsa_optimization(ser, max_iterations=50):
-    """
-    Optimize heater configuration using SPSA with adaptive step sizes
-    """
-    # Initialize parameters
-    n_params = len(modifiable_heaters)
-    theta = np.random.uniform(0, 5, n_params)  # Initial parameter values
-    
-    # SPSA parameters
-    a = 0.1  # Initial step size
-    c = 0.1  # Initial perturbation size
-    A = max_iterations/10  # Stability constant
-    alpha = 0.602  # Decay rate for step size
-    gamma = 0.101  # Decay rate for perturbation
-    
-    best_score = float('-inf')
-    best_theta = theta.copy()
-    
-    for k in range(max_iterations):
-        # Calculate current step sizes
-        ak = a / ((k + 1 + A) ** alpha)
-        ck = c / ((k + 1) ** gamma)
-        
-        # Generate random perturbation vector
-        delta = 2 * np.random.binomial(1, 0.5, n_params) - 1
-        
-        # Create parameter vectors for gradient approximation
-        theta_plus = theta + ck * delta
-        theta_minus = theta - ck * delta
-        
-        # Convert to configurations
-        config_plus = {str(h): max(0, min(5, v)) for h, v in zip(modifiable_heaters, theta_plus)}
-        config_minus = {str(h): max(0, min(5, v)) for h, v in zip(modifiable_heaters, theta_minus)}
-        
-        # Add fixed heaters
-        for h in fixed_first_layer:
-            config_plus[str(h)] = 0.01
-            config_minus[str(h)] = 0.01
-            
-        # Evaluate both configurations
-        y_plus = evaluate_configuration(ser, config_plus)
-        y_minus = evaluate_configuration(ser, config_minus)
-        
-        # Calculate gradient approximation
-        g_hat = (y_plus - y_minus) / (2 * ck * delta)
-        
-        # Update parameters
-        theta = theta + ak * g_hat
-        
-        # Clip parameters to valid range [0, 5]
-        theta = np.clip(theta, 0.1, 4.9)
-        
-        # Convert current theta to configuration and evaluate
-        current_config = {str(h): v for h, v in zip(modifiable_heaters, theta)}
-        for h in fixed_first_layer:
-            current_config[str(h)] = 0.01
-            
-        current_score = evaluate_configuration(ser, current_config)
-        
-        # Update best solution if necessary
-        if current_score > best_score:
-            best_score = current_score
-            best_theta = theta.copy()
-            
-        
-        print(f"Iteration {k}: Score = {current_score:.2f}, Best = {best_score:.2f}")
-    
-    # Convert best solution to configuration
-    best_config = {str(h): v for h, v in zip(modifiable_heaters, best_theta)}
-    for h in fixed_first_layer:
-        best_config[str(h)] = 0.01
-        
-    return best_config, best_score
-=======
     def send_heater_values(self, config):
-        """Send heater configuration via serial"""
         message = "".join(f"{h},{v};" for h, v in config.items()) + '\n'
         self.serial.write(message.encode())
         self.serial.flush()
-        self.ser.reset_input_buffer()
-        self.ser.reset_output_buffer()
-        time.sleep(0.1)  # Reduced settling time
+        self.serial.reset_input_buffer()
+        self.serial.reset_output_buffer()
+        time.sleep(0.1)
 
-    def evaluate_config(self, config):
-        """Calculate loss using cross-entropy after converting outputs to probabilities"""
-        total_loss = 0
+    def evaluate_config(self, config, input_state):
+        """Evaluate single configuration with given input state"""
+        test_config = config.copy()
+        test_config[INPUT_HEATERS[0]] = input_state[0]
+        test_config[INPUT_HEATERS[1]] = input_state[1]
         
-        for idx, input_state in enumerate(INPUT_STATES):
-            # Apply input state
-            test_config = config.copy()
-            test_config[INPUT_HEATERS[0]] = input_state[0]
-            test_config[INPUT_HEATERS[1]] = input_state[1]
-            
-            self.send_heater_values(test_config)
-            time.sleep(0.25)
-            raw_outputs = self.measure_outputs()
-            
-            # Convert outputs to probabilities using softmax
-            outputs_array = np.array(raw_outputs)
-            probs = outputs_array / np.sum(outputs_array)  # Normalize to probabilities
-            
-            # Create one-hot target vector
-            target = np.zeros(4)
-            target[idx] = 1
-            
-            # Calculate cross-entropy loss
-            loss = -np.sum(target * np.log(probs + 1e-10))  # Add small epsilon to avoid log(0)
-            total_loss += loss
+        self.send_heater_values(test_config)
+        time.sleep(0.25)
+        raw_outputs = self.measure_outputs()
         
-        # Return negative loss since SPSA maximizes
-        return -total_loss
+        # Convert outputs to probabilities
+        outputs_array = np.array(raw_outputs)
+        probs = outputs_array / np.sum(outputs_array)
+        
+        return probs
 
-    def optimize(self, iterations=30, delta=0.2, learning_rate=0.1):
-        """Run SPSA optimization"""
-        # Initialize random configuration
-        best_config = {h: random.choice(VOLTAGE_OPTIONS) for h in MODIFIABLE_HEATERS}
-        best_score = self.evaluate_config(best_config)
+    # def calculate_loss(self, probs, target_idx):
+    #     """Calculate cross-entropy loss for single sample"""
+    #     target = np.zeros(4)
+    #     target[target_idx] = 1
+    #     return -np.sum(target * np.log(probs + 1e-10))
+
+    def calculate_loss(self, probs, target_idx):
+        """Calculate modified cross-entropy loss with additional penalties"""
+        target = np.zeros(4)
+        target[target_idx] = 1
+        
+        # Basic cross-entropy
+        ce_loss = -np.sum(target * np.log(probs + 1e-10))
+        
+        # Add penalty for incorrect outputs being too high
+        incorrect_penalty = np.sum((1 - target) * probs)
+        
+        return ce_loss + 10.0 * incorrect_penalty
+
+    def optimize(self, iterations=1000, delta=0.5, learning_rate=0.2):
+        w = {h: random.uniform(0.1, 4.9) for h in MODIFIABLE_HEATERS}
+        best_config = w.copy()
+        best_loss = float('inf')
         
         for iteration in range(iterations):
+            # Test each input state in sequence
+            input_idx = iteration % len(INPUT_STATES)
+            input_state = INPUT_STATES[input_idx]
+            
             # Generate perturbation vector
-            perturbations = {h: random.choice([-1, 1]) for h in MODIFIABLE_HEATERS}
+            delta_vector = {h: random.choice([-1, 1]) for h in MODIFIABLE_HEATERS}
             
-            # Evaluate perturbed configurations
-            config_plus = {h: min(max(v + delta * perturbations[h], 0.1), 4.9) 
-                         for h, v in best_config.items()}
-            config_minus = {h: min(max(v - delta * perturbations[h], 0.1), 4.9) 
-                          for h, v in best_config.items()}
+            # Create perturbed configurations
+            w_plus = {h: min(max(v + delta * delta_vector[h], 0.1), 4.9) 
+                     for h, v in w.items()}
+            w_minus = {h: min(max(v - delta * delta_vector[h], 0.1), 4.9)
+                      for h, v in w.items()}
             
-            score_plus = self.evaluate_config(config_plus)
-            score_minus = self.evaluate_config(config_minus)
+            # Evaluate both configurations
+            probs_plus = self.evaluate_config(w_plus, input_state)
+            time.sleep(0.05) #This delay is not really necesarry
+            probs_minus = self.evaluate_config(w_minus, input_state)
             
-            # Update configuration based on gradient approximation
-            for heater in MODIFIABLE_HEATERS:
-                gradient = (score_plus - score_minus) / (2 * delta * perturbations[heater])
-                current_value = best_config[heater]
-                best_config[heater] = min(max(
-                    current_value - learning_rate * gradient,
-                    0.1), 4.9)
+            # Calculate losses
+            L_plus = self.calculate_loss(probs_plus, input_idx)
+            L_minus = self.calculate_loss(probs_minus, input_idx)
             
-            # Evaluate new configuration
-            current_score = self.evaluate_config(best_config)
-            if current_score > best_score:  # Remember: score is negative loss
-                best_score = current_score
-                print(f"Iteration {iteration + 1}: Loss improved to {-best_score}")
-          
-        return best_config, best_score
+            # Update configuration using gradient approximation
+            for h in MODIFIABLE_HEATERS:
+                gradient = (L_plus - L_minus) / (2 * delta * delta_vector[h])
+                w[h] -= learning_rate * gradient  # Gradient descent
+                w[h] = min(max(w[h], 0.1), 4.9)  # Clip values
+            
+            # Evaluate current configuration
+            probs = self.evaluate_config(w, input_state)
+            current_loss = self.calculate_loss(probs, input_idx)
+            
+            # Update best configuration if better
+            if current_loss < best_loss:
+                best_loss = current_loss
+                best_config = w.copy()
+            print(f"Iteration {iteration + 1}: Loss {current_loss:.4f}")
+        
+        return best_config, best_loss
 
     def cleanup(self):
-        """Close connections"""
         self.serial.close()
         self.scope.close()
->>>>>>> 8c259249
+
+    def format_config(self, config):
+        return {k: round(float(v), 2) for k, v in config.items()}
 
 def main():
     optimizer = DecoderOptimizer()
     try:
-<<<<<<< HEAD
-        ser = serial.Serial(SERIAL_PORT, BAUD_RATE)
-        time.sleep(1)
-        
         print("Starting SPSA optimization...")
-        best_config, best_score = spsa_optimization(ser)
-        
-        print("\nOptimization Complete!")
-        print(f"Best score: {best_score}")
-        
-        # Save configuration
-        with open("best_spsa_configuration.json", 'w') as f:
-            json.dump(best_config, f, indent=4)
-        
-        # Test final configuration
+        best_config, best_loss = optimizer.optimize()
+        print(f"\nOptimization complete! Final loss: {best_loss:.4f}")
+        clean_config = optimizer.format_config(best_config)
+        print(clean_config)
+
         print("\nTesting final configuration:")
-        for input_state in input_combinations:
-            current_config = best_config.copy()
+        for input_state in INPUT_STATES:
+            current_config = clean_config.copy()
             current_config[36] = input_state[0]
             current_config[37] = input_state[1]
             
-            send_heater_values(ser, current_config)
-            time.sleep(0.25)
-            outputs = measure_outputs()
+            optimizer.send_heater_values(current_config)
+            time.sleep(0.5)
+            outputs = optimizer.measure_outputs()
+            
+            max_output = max(outputs)
+            max_index = outputs.index(max_output)
             
             print(f"\nInputs (A, B): {input_state}")
             print(f"Outputs: {outputs}")
-    
-    except Exception as e:
-        print(f"Error: {e}")
-    
-=======
-        print("Starting SPSA optimization...")
-        best_config, best_score = optimizer.optimize()
-        print(f"\nOptimization complete! Final score: {best_score}")
-        print(best_config)
+            print(f"Highest output: Channel {max_index + 1} = {max_output:.4f}V")
         
->>>>>>> 8c259249
     finally:
         optimizer.cleanup()
 
